--- conflicted
+++ resolved
@@ -74,17 +74,10 @@
 sha1 = "0.10.6"
 spdx = "0.10.3"
 fs_extra = "1.3.0"
-<<<<<<< HEAD
-ignore = "0.4.21"
+ignore = "0.4.22"
 globset = { version = "0.4.14", features = ["serde1"] }
-tracing-indicatif = "0.3.5"
-clap-verbosity-flag = "2.1.0"
-=======
-ignore = "0.4.22"
-globset = "0.4.14"
 tracing-indicatif = "0.3.6"
 clap-verbosity-flag = "2.1.1"
->>>>>>> 1fb20178
 tracing-core = "0.1.32"
 petgraph = "0.6.4"
 indexmap = "2.1.0"
